--- conflicted
+++ resolved
@@ -39,11 +39,7 @@
         <dependency>
             <groupId>org.bukkit</groupId>
             <artifactId>bukkit</artifactId>
-<<<<<<< HEAD
-            <version>1.6.4-R0.1-SNAPSHOT</version>
-=======
             <version>1.6.4-R2.0</version>
->>>>>>> 1a595d9a
         </dependency>
         <dependency>
             <groupId>net.milkbowl.vault</groupId>

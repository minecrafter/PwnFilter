--- conflicted
+++ resolved
@@ -3,7 +3,6 @@
 import com.pwn9.PwnFilter.FilterState;
 import com.pwn9.PwnFilter.util.Patterns;
 import org.bukkit.Bukkit;
-import org.bukkit.scheduler.BukkitRunnable;
 
 /**
  * Execute a console command
@@ -18,11 +17,7 @@
     }
 
     public boolean execute(final FilterState state ) {
-<<<<<<< HEAD
         String cmd = Patterns.replaceVars(command, state);
-=======
-        final String cmd = Patterns.replaceCommands(command, state);
->>>>>>> 65695b6a
         state.addLogMessage("Sending console command: " + cmd);
         Bukkit.getScheduler().runTask(state.plugin, new BukkitRunnable() {
             @Override

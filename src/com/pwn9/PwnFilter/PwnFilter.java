package com.pwn9.PwnFilter;

import com.pwn9.PwnFilter.listener.*;
import com.pwn9.PwnFilter.rules.RuleSet;
import com.pwn9.PwnFilter.util.PwnFormatter;
import com.pwn9.PwnFilter.util.Tracker;
import net.milkbowl.vault.economy.Economy;
import org.bukkit.Bukkit;
import org.bukkit.ChatColor;
import org.bukkit.command.Command;
import org.bukkit.command.CommandSender;
import org.bukkit.entity.Player;
import org.bukkit.event.EventPriority;
import org.bukkit.event.HandlerList;
import org.bukkit.plugin.RegisteredServiceProvider;
import org.bukkit.plugin.java.JavaPlugin;
import org.mcstats.Metrics;

import java.io.BufferedInputStream;
import java.io.File;
import java.io.FileOutputStream;
import java.io.IOException;
import java.util.EnumSet;
import java.util.HashMap;
import java.util.List;
import java.util.concurrent.ConcurrentHashMap;
import java.util.logging.FileHandler;
import java.util.logging.Level;
import java.util.logging.Logger;
import java.util.logging.SimpleFormatter;

/**
* A Regular Expression (REGEX) Chat Filter For Bukkit with many great features
* @author tremor77
**/

<<<<<<< HEAD
// TODO: Add support for Anvils and Books
// TODO: Enable configuration management /pfset /pfsave and /pfreload config
=======
// TODO: Add support for Books
// TODO: Enable configuration management /pfset /pfsave
>>>>>>> 4cd87217

public class PwnFilter extends JavaPlugin {

    public static Boolean pwnMute = false;
    public List<String> cmdlist;
    public List<String> cmdblist;

    public enum EventType {
        CHAT,
        SIGN,
        COMMAND,
        ITEM,
    }
    public enum DebugModes {
        off, // Off
        low, // Some debugging
        medium, // More debugging
        high, // You're crazy. :)
    }

    public static boolean decolor;
    public static DebugModes debugMode;
    public ConcurrentHashMap<Player, String> killedPlayers = new ConcurrentHashMap<Player,String>();
    public static Logger logger;
    public Level ruleLogLevel;
    FileHandler logfileHandler;
    public static EventPriority cmdPriority, chatPriority, signPriority, invPriority;
    public static HashMap<Player, String> lastMessage = new HashMap<Player, String>();
    public static EnumSet<EventType> enabledEvents = EnumSet.allOf(EventType.class); // The list of active Events
    public static Economy economy = null;
    public static Tracker matchTracker;

    public static DataCache dataCache;
    public static RuleSet ruleset;


	public void onEnable() {
        // Set up logging
        if (logger == null) {
            logger = this.getLogger();
        }

        // Initialize default configuration
        saveDefaultConfig();

        // Now get our configuration
        configurePlugin();

        // Set up a Vault economy for actions like "fine" (optional)
        setupEconomy();

        // Create a new RuleSet object, loading in the rulesFile
        ruleset = new RuleSet(this);
        ruleset.init(getRulesFile());

        // Start the dataCache
        dataCache = new DataCache(this, ruleset.permList);

        // Now activate our listeners
        registerListeners();

        // Activate Plugin Metrics
        activateMetrics();

    }

    public void activateMetrics() {
        // Activate Plugin Metrics
        try {
            Metrics metrics = new Metrics(this);

            metrics.addCustomData(new Metrics.Plotter("Total Number of Server Rules") {
                @Override
                public int getValue() {
                    return ruleset.ruleCount();
                }
            });

            Metrics.Graph graph = metrics.createGraph("Rules by Event");

            for (final EventType r : EventType.values()) {
                graph.addPlotter(new Metrics.Plotter(r.toString()) {
                    @Override
                    public int getValue() {
                        return ruleset.ruleCount(r); // Number of rules for this event type
                    }
                });
            }

            Metrics.Graph matchGraph = metrics.createGraph("Matches");
            matchTracker = new Tracker("Matches");

            matchGraph.addPlotter(matchTracker);

            metrics.start();

        } catch (IOException e) {
            logger.fine(e.getMessage());
        }

    }
    public void registerListeners() {

        // Register Chat Handler (Always enabled)
        new PwnFilterPlayerListener(this);
        new PwnFilterEntityListener(this);

        // Register Configured Handlers
        if (enabledEvents.contains(EventType.COMMAND)) new PwnFilterCommandListener(this);
        if (enabledEvents.contains(EventType.SIGN)) new PwnFilterSignListener(this);
        if (enabledEvents.contains(EventType.ITEM)) new PwnFilterInvListener(this);

    }

    public void configurePlugin() {

        if (getConfig().getBoolean("logfile")) {
            setupLogfile();
        } else { // Needed during configuration reload to turn off logging if the option changes
            if (logfileHandler != null) {
                logfileHandler.close();
                logger.removeHandler(logfileHandler);
                logfileHandler = null;
            }
        }

        try {
            ruleLogLevel = Level.parse(getConfig().getString("loglevel","info").toUpperCase());
        } catch (IllegalArgumentException e ) {
            ruleLogLevel = Level.INFO;
        }

        decolor = getConfig().getBoolean("decolor");

        try {
            debugMode = DebugModes.valueOf(getConfig().getString("debug"));
        } catch (IllegalArgumentException e) {
            debugMode = DebugModes.off;
        }

        cmdlist = getConfig().getStringList("cmdlist");
        cmdblist = getConfig().getStringList("cmdblist");

        enabledEvents.clear(); // Reset the enabled event types.
        for ( EventType e : EventType.values()) {
            switch (e) {
                case CHAT:
                    chatPriority = EventPriority.valueOf(getConfig()
                            .getString("chatpriority","LOWEST").toUpperCase());
                    enabledEvents.add(EventType.CHAT);
                    break;

                case COMMAND:
                    if (getConfig().getBoolean("commandfilter",false)) {
                        cmdPriority = EventPriority.valueOf(getConfig()
                                .getString("cmdpriority","LOWEST").toUpperCase());
                        enabledEvents.add(EventType.COMMAND);
                    }
                    break;

                case SIGN:
                    if(getConfig().getBoolean("signfilter",false)) {
                        signPriority = EventPriority.valueOf(getConfig()
                                .getString("signpriority","LOWEST").toUpperCase());
                        enabledEvents.add(EventType.SIGN);
                    }
                    break;

                case ITEM:
                    if(getConfig().getBoolean("itemfilter",false)) {
                        invPriority = EventPriority.valueOf(getConfig()
                                .getString("invpriority","LOWEST").toUpperCase());
                        enabledEvents.add(EventType.ITEM);
                    }
                    break;
            }

        }

    }

    public void onDisable() {

    	ruleset = null;
        if (logfileHandler != null) {
            logfileHandler.close();
            logger.removeHandler(logfileHandler);
            logfileHandler = null;
        }
        // Remove all our listeners, first.
        HandlerList.unregisterAll(this);

        // Shutdown the DataCache
        dataCache.stop();
        dataCache = null;

    }

    private void setupLogfile() {
        if (logfileHandler == null) {
            try {
                // For now, one logfile, like the old way.
                String fileName =  new File(getDataFolder(), "pwnfilter.log").toString();
                logfileHandler = new FileHandler(fileName, true);
                SimpleFormatter f = new PwnFormatter();
                logfileHandler.setFormatter(f);
                getConfig().addDefault("logfileLevel", "fine");
                logfileHandler.setLevel(Level.FINEST); // Catch all log messages
                logger.addHandler(logfileHandler);
                logger.info("Now logging to " + fileName );

            } catch (IOException e) {
                logger.warning("Unable to open logfile.");
            } catch (SecurityException e) {
                logger.warning("Security Exception while trying to add file Handler");
            }
        }

    }

    private void setupEconomy() {

        if (getServer().getPluginManager().getPlugin("Vault") != null) {
            RegisteredServiceProvider<Economy> rsp = getServer().getServicesManager().getRegistration(Economy.class);
            if (rsp != null) {
                economy = rsp.getProvider();
                logger.info("Vault found. Enabling actions requiring Vault");
                return;
            }
        }
        logger.info("Vault dependency not found.  Disabling actions requiring Vault");

    }

    @Override   
    public boolean onCommand(CommandSender sender, Command cmd, String commandLabel, String[] args ) {

        if (cmd.getName().equalsIgnoreCase("pfreload")) { 		   		
            sender.sendMessage(ChatColor.RED + "Reloading config.yml and rules.txt");

            // Remove all our listeners, first.
            HandlerList.unregisterAll(this);

            // Shut down the DataCache
            dataCache.stop();

            reloadConfig();
            configurePlugin();

            ruleset = new RuleSet(this);
            if (ruleset.init(getRulesFile())) {
                logger.config("rules.txt and config.yml reloaded by " + sender.getName());
            } else {
                logger.warning("failed to reload rules.txt as requested by " + sender.getName());
            }

            // Start the DataCache again
            dataCache = new DataCache(this, ruleset.permList);

            // Re-register our listeners
            registerListeners();

            return true;
        }

		else if (cmd.getName().equalsIgnoreCase("pfcls")) {  
            sender.sendMessage(ChatColor.RED + "Clearing chat screen");
            logger.info("chat screen cleared by " + sender.getName());
            int i = 0;
            while (i <= 120) {
              getServer().broadcastMessage(" ");
              i++;
            }    
    		return true;
    	}
		else if (cmd.getName().equalsIgnoreCase("pfmute")) {
			if (pwnMute) {
				getServer().broadcastMessage(ChatColor.RED + "Global mute cancelled by " + sender.getName());
	            logger.info("global mute cancelled by " + sender.getName());
	            pwnMute = false;
			}
			else {
				getServer().broadcastMessage(ChatColor.RED + "Global mute initiated by " + sender.getName());
	            logger.info("global mute initiated by " + sender.getName());
	            pwnMute = true;
			}
    		return true;
    	}  else if (cmd.getName().equalsIgnoreCase("pfdumpcache")) {
            dataCache.dumpCache(logger);
        }
        return false;
    } 


    /**
     * Selects string from the first not null of: message, default from config.yml or null.
     * Converts & to u00A7
     * Used by Action.init() methods.
     * @return String containing message to be used.
     */
    public static String prepareMessage(String message, String configName) {
        String retVal;
        if (message.isEmpty()) {
            // TODO: Feels wrong...
            String defmsg = Bukkit.getPluginManager().getPlugin("PwnFilter").getConfig().getString(configName);
            retVal = (defmsg != null) ? defmsg : "";
        } else {
            retVal = message;
        }
        return retVal.replaceAll("&([0-9a-fk-or])", "\u00A7$1");
    }

    private File getRulesFile() {

        File dataFolder = getDataFolder();
        File rulesFile;
        String fname = "rules.txt";

        // Ensure that directory exists
        if(!dataFolder.exists()) {
            if (dataFolder.mkdirs()) {
                logger.info("created directory '" + dataFolder.getName() + "'");
            } else {
                return null;
            }
        }

        rulesFile = new File(dataFolder,fname);
        // Check to see if rules file exists.  If not, create a basic file from template
        if (!rulesFile.exists()) {
            try{
                //noinspection ResultOfMethodCallIgnored
                rulesFile.createNewFile();
                BufferedInputStream fin = new BufferedInputStream(this.getResource(fname));
                FileOutputStream fout = new FileOutputStream(rulesFile);
                byte[] data = new byte[1024];
                int c;
                while ((c = fin.read(data, 0, 1024)) != -1)
                    fout.write(data, 0, c);
                fin.close();
                fout.close();
                logger.warning("created sample rules file '" + fname + "'");
            }catch(Exception ex){
                ex.printStackTrace();
            }
        }
        return rulesFile;
    }

}
<|MERGE_RESOLUTION|>--- conflicted
+++ resolved
@@ -1,180 +1,105 @@
 package com.pwn9.PwnFilter;
 
-import com.pwn9.PwnFilter.listener.*;
+import com.pwn9.PwnFilter.listener.PwnFilterCommandListener;
+import com.pwn9.PwnFilter.listener.PwnFilterEntityListener;
+import com.pwn9.PwnFilter.listener.PwnFilterPlayerListener;
+import com.pwn9.PwnFilter.listener.PwnFilterSignListener;
 import com.pwn9.PwnFilter.rules.RuleSet;
 import com.pwn9.PwnFilter.util.PwnFormatter;
-import com.pwn9.PwnFilter.util.Tracker;
-import net.milkbowl.vault.economy.Economy;
 import org.bukkit.Bukkit;
 import org.bukkit.ChatColor;
 import org.bukkit.command.Command;
 import org.bukkit.command.CommandSender;
 import org.bukkit.entity.Player;
 import org.bukkit.event.EventPriority;
-import org.bukkit.event.HandlerList;
-import org.bukkit.plugin.RegisteredServiceProvider;
+import org.bukkit.event.block.SignChangeEvent;
+import org.bukkit.event.player.AsyncPlayerChatEvent;
+import org.bukkit.event.player.PlayerCommandPreprocessEvent;
 import org.bukkit.plugin.java.JavaPlugin;
-import org.mcstats.Metrics;
 
 import java.io.BufferedInputStream;
 import java.io.File;
 import java.io.FileOutputStream;
 import java.io.IOException;
-import java.util.EnumSet;
 import java.util.HashMap;
 import java.util.List;
-import java.util.concurrent.ConcurrentHashMap;
-import java.util.logging.FileHandler;
-import java.util.logging.Level;
-import java.util.logging.Logger;
-import java.util.logging.SimpleFormatter;
+import java.util.logging.*;
 
 /**
 * A Regular Expression (REGEX) Chat Filter For Bukkit with many great features
 * @author tremor77
 **/
 
-<<<<<<< HEAD
 // TODO: Add support for Anvils and Books
 // TODO: Enable configuration management /pfset /pfsave and /pfreload config
-=======
-// TODO: Add support for Books
-// TODO: Enable configuration management /pfset /pfsave
->>>>>>> 4cd87217
+/*
+<--
+12:32:53          @Amaranth | Sage905: For anvils just use InventoryClickEvent. If the slot is for an anvil and is of
+ type result the player has crafted the item and you should be able to modify the itemmeta
+ */
 
 public class PwnFilter extends JavaPlugin {
 
-    public static Boolean pwnMute = false;
+    public Boolean pwnMute = false;
     public List<String> cmdlist;
     public List<String> cmdblist;
-
-    public enum EventType {
-        CHAT,
-        SIGN,
-        COMMAND,
-        ITEM,
-    }
     public enum DebugModes {
         off, // Off
         low, // Some debugging
         medium, // More debugging
         high, // You're crazy. :)
     }
-
-    public static boolean decolor;
-    public static DebugModes debugMode;
-    public ConcurrentHashMap<Player, String> killedPlayers = new ConcurrentHashMap<Player,String>();
-    public static Logger logger;
+    public boolean decolor;
+    public DebugModes debugMode;
+    public HashMap<Player, String> killedPlayers = new HashMap<Player,String>();
+    public Logger logger;
     public Level ruleLogLevel;
-    FileHandler logfileHandler;
-    public static EventPriority cmdPriority, chatPriority, signPriority, invPriority;
-    public static HashMap<Player, String> lastMessage = new HashMap<Player, String>();
-    public static EnumSet<EventType> enabledEvents = EnumSet.allOf(EventType.class); // The list of active Events
-    public static Economy economy = null;
-    public static Tracker matchTracker;
-
-    public static DataCache dataCache;
-    public static RuleSet ruleset;
-
+    FileHandler fh;
+    public EventPriority cmdPriority, chatPriority, signPriority;
+    public static HashMap<String, String> lastMessage = new HashMap<String, String>();
+
+
+    private RuleSet ruleset;
 
 	public void onEnable() {
+
+        // Initialize and load configuration
+        saveDefaultConfig();
+
         // Set up logging
-        if (logger == null) {
-            logger = this.getLogger();
-        }
-
-        // Initialize default configuration
-        saveDefaultConfig();
-
-        // Now get our configuration
-        configurePlugin();
-
-        // Set up a Vault economy for actions like "fine" (optional)
-        setupEconomy();
+        logger = this.getLogger();
+
+        if (getConfig().getBoolean("logfile")) {
+            if (fh == null) {
+                try {
+                    // For now, one logfile, like the old way.
+                    fh = new FileHandler(new File(getDataFolder(), "pwnfilter.log").toString(), true);
+                    SimpleFormatter f = new PwnFormatter();
+                    fh.setFormatter(f);
+                    getConfig().addDefault("logfileLevel", "fine");
+                    fh.setLevel(Level.FINEST); // Catch all log messages
+                    logger.addHandler(fh);
+
+                } catch (IOException e) {
+                    logger.warning("Unable to open logfile.");
+                } catch (SecurityException e) {
+                    logger.warning("Security Exception while trying to add file Handler");
+                }
+            }
+        }
 
         // Create a new RuleSet object, loading in the rulesFile
         ruleset = new RuleSet(this);
         ruleset.init(getRulesFile());
 
-        // Start the dataCache
-        dataCache = new DataCache(this, ruleset.permList);
-
-        // Now activate our listeners
-        registerListeners();
-
-        // Activate Plugin Metrics
-        activateMetrics();
-
-    }
-
-    public void activateMetrics() {
-        // Activate Plugin Metrics
+        getConfig().addDefault("logLevel","info");
         try {
-            Metrics metrics = new Metrics(this);
-
-            metrics.addCustomData(new Metrics.Plotter("Total Number of Server Rules") {
-                @Override
-                public int getValue() {
-                    return ruleset.ruleCount();
-                }
-            });
-
-            Metrics.Graph graph = metrics.createGraph("Rules by Event");
-
-            for (final EventType r : EventType.values()) {
-                graph.addPlotter(new Metrics.Plotter(r.toString()) {
-                    @Override
-                    public int getValue() {
-                        return ruleset.ruleCount(r); // Number of rules for this event type
-                    }
-                });
-            }
-
-            Metrics.Graph matchGraph = metrics.createGraph("Matches");
-            matchTracker = new Tracker("Matches");
-
-            matchGraph.addPlotter(matchTracker);
-
-            metrics.start();
-
-        } catch (IOException e) {
-            logger.fine(e.getMessage());
-        }
-
-    }
-    public void registerListeners() {
-
-        // Register Chat Handler (Always enabled)
-        new PwnFilterPlayerListener(this);
-        new PwnFilterEntityListener(this);
-
-        // Register Configured Handlers
-        if (enabledEvents.contains(EventType.COMMAND)) new PwnFilterCommandListener(this);
-        if (enabledEvents.contains(EventType.SIGN)) new PwnFilterSignListener(this);
-        if (enabledEvents.contains(EventType.ITEM)) new PwnFilterInvListener(this);
-
-    }
-
-    public void configurePlugin() {
-
-        if (getConfig().getBoolean("logfile")) {
-            setupLogfile();
-        } else { // Needed during configuration reload to turn off logging if the option changes
-            if (logfileHandler != null) {
-                logfileHandler.close();
-                logger.removeHandler(logfileHandler);
-                logfileHandler = null;
-            }
-        }
-
-        try {
-            ruleLogLevel = Level.parse(getConfig().getString("loglevel","info").toUpperCase());
+            ruleLogLevel = Level.parse(getConfig().getString("loglevel").toUpperCase());
         } catch (IllegalArgumentException e ) {
             ruleLogLevel = Level.INFO;
         }
 
         decolor = getConfig().getBoolean("decolor");
-
         try {
             debugMode = DebugModes.valueOf(getConfig().getString("debug"));
         } catch (IllegalArgumentException e) {
@@ -184,128 +109,48 @@
         cmdlist = getConfig().getStringList("cmdlist");
         cmdblist = getConfig().getStringList("cmdblist");
 
-        enabledEvents.clear(); // Reset the enabled event types.
-        for ( EventType e : EventType.values()) {
-            switch (e) {
-                case CHAT:
-                    chatPriority = EventPriority.valueOf(getConfig()
-                            .getString("chatpriority","LOWEST").toUpperCase());
-                    enabledEvents.add(EventType.CHAT);
-                    break;
-
-                case COMMAND:
-                    if (getConfig().getBoolean("commandfilter",false)) {
-                        cmdPriority = EventPriority.valueOf(getConfig()
-                                .getString("cmdpriority","LOWEST").toUpperCase());
-                        enabledEvents.add(EventType.COMMAND);
-                    }
-                    break;
-
-                case SIGN:
-                    if(getConfig().getBoolean("signfilter",false)) {
-                        signPriority = EventPriority.valueOf(getConfig()
-                                .getString("signpriority","LOWEST").toUpperCase());
-                        enabledEvents.add(EventType.SIGN);
-                    }
-                    break;
-
-                case ITEM:
-                    if(getConfig().getBoolean("itemfilter",false)) {
-                        invPriority = EventPriority.valueOf(getConfig()
-                                .getString("invpriority","LOWEST").toUpperCase());
-                        enabledEvents.add(EventType.ITEM);
-                    }
-                    break;
-            }
-
-        }
+        getConfig().addDefault("cmdpriority","LOWEST");
+        getConfig().addDefault("chatpriority","LOWEST");
+        getConfig().addDefault("signpriority","LOWEST");
+
+        cmdPriority = EventPriority.valueOf(getConfig().getString("cmdpriority").toUpperCase());
+        chatPriority = EventPriority.valueOf(getConfig().getString("chatpriority").toUpperCase());
+        signPriority = EventPriority.valueOf(getConfig().getString("signpriority").toUpperCase());
+
+        // Register Chat Handler
+        new PwnFilterPlayerListener(this);
+        new PwnFilterEntityListener(this);
+
+        // Register Command Handler, if configured
+        if (getConfig().getBoolean("commandfilter")) new PwnFilterCommandListener(this);
+
+        // Register Sign Handler, if configured
+        if (getConfig().getBoolean("signfilter")) new PwnFilterSignListener(this);
 
     }
 
     public void onDisable() {
-
     	ruleset = null;
-        if (logfileHandler != null) {
-            logfileHandler.close();
-            logger.removeHandler(logfileHandler);
-            logfileHandler = null;
-        }
-        // Remove all our listeners, first.
-        HandlerList.unregisterAll(this);
-
-        // Shutdown the DataCache
-        dataCache.stop();
-        dataCache = null;
-
-    }
-
-    private void setupLogfile() {
-        if (logfileHandler == null) {
-            try {
-                // For now, one logfile, like the old way.
-                String fileName =  new File(getDataFolder(), "pwnfilter.log").toString();
-                logfileHandler = new FileHandler(fileName, true);
-                SimpleFormatter f = new PwnFormatter();
-                logfileHandler.setFormatter(f);
-                getConfig().addDefault("logfileLevel", "fine");
-                logfileHandler.setLevel(Level.FINEST); // Catch all log messages
-                logger.addHandler(logfileHandler);
-                logger.info("Now logging to " + fileName );
-
-            } catch (IOException e) {
-                logger.warning("Unable to open logfile.");
-            } catch (SecurityException e) {
-                logger.warning("Security Exception while trying to add file Handler");
-            }
-        }
-
-    }
-
-    private void setupEconomy() {
-
-        if (getServer().getPluginManager().getPlugin("Vault") != null) {
-            RegisteredServiceProvider<Economy> rsp = getServer().getServicesManager().getRegistration(Economy.class);
-            if (rsp != null) {
-                economy = rsp.getProvider();
-                logger.info("Vault found. Enabling actions requiring Vault");
-                return;
-            }
-        }
-        logger.info("Vault dependency not found.  Disabling actions requiring Vault");
-
+        if (fh != null) {
+            fh.close();
+            logger.removeHandler(fh);
+            fh = null;
+        }
     }
 
     @Override   
     public boolean onCommand(CommandSender sender, Command cmd, String commandLabel, String[] args ) {
 
         if (cmd.getName().equalsIgnoreCase("pfreload")) { 		   		
-            sender.sendMessage(ChatColor.RED + "Reloading config.yml and rules.txt");
-
-            // Remove all our listeners, first.
-            HandlerList.unregisterAll(this);
-
-            // Shut down the DataCache
-            dataCache.stop();
-
-            reloadConfig();
-            configurePlugin();
-
+            sender.sendMessage(ChatColor.RED + "Reloading rules.txt");
             ruleset = new RuleSet(this);
             if (ruleset.init(getRulesFile())) {
-                logger.config("rules.txt and config.yml reloaded by " + sender.getName());
+                logger.config("rules.txt reloaded by " + sender.getName());
             } else {
                 logger.warning("failed to reload rules.txt as requested by " + sender.getName());
             }
-
-            // Start the DataCache again
-            dataCache = new DataCache(this, ruleset.permList);
-
-            // Re-register our listeners
-            registerListeners();
-
             return true;
         }
-
 		else if (cmd.getName().equalsIgnoreCase("pfcls")) {  
             sender.sendMessage(ChatColor.RED + "Clearing chat screen");
             logger.info("chat screen cleared by " + sender.getName());
@@ -328,12 +173,64 @@
 	            pwnMute = true;
 			}
     		return true;
-    	}  else if (cmd.getName().equalsIgnoreCase("pfdumpcache")) {
-            dataCache.dumpCache(logger);
-        }
+    	} 
         return false;
     } 
-
+    
+    // TODO: These need to be refactored away...
+    public void filterChat(AsyncPlayerChatEvent event) {
+
+        final Player player = event.getPlayer();
+
+        // Global mute
+        if ((pwnMute) && (!(player.hasPermission("pwnfilter.bypass.mute")))) {
+            event.setCancelled(true);
+            return; // No point in continuing.
+        }
+
+        // Global decolor
+        if ((decolor) && (!(player.hasPermission("pwnfilter.color")))) {
+            // We are changing the state of the message.  Let's do that before any rules processing.
+            event.setMessage(ChatColor.stripColor(event.getMessage()));
+        }
+
+        // Now apply the rules
+        ruleset.apply(event);
+
+    }
+
+    /**
+     * The sign handler has extra work to do that the chat doesn't:
+     * 1. Take lines of sign and aggregate them into one string for processing
+     * 2. Feed them into the filter.
+     * 3. Re-split the lines so they can be placed on the sign.
+     * @param event The SignChangeEvent to be processed.
+     */
+    public void filterSign(SignChangeEvent event) {
+        ruleset.apply(event);
+    }
+
+    
+    public void filterCommand(PlayerCommandPreprocessEvent event) {
+        String message = event.getMessage();
+        Player player = event.getPlayer();
+
+
+        // Global mute
+        if ((pwnMute) && (!(player.hasPermission("pwnfilter.bypass.mute")))) {
+                event.setCancelled(true);
+        }
+
+        // Global decolor
+        if ((decolor) && (!(player.hasPermission("pwnfilter.color")))) {
+            event.setMessage(ChatColor.stripColor(message));
+        }
+
+        // Check to see if this is commandspam
+
+        // Now apply the rules
+        ruleset.apply(event);
+        }
 
     /**
      * Selects string from the first not null of: message, default from config.yml or null.
@@ -382,12 +279,11 @@
                     fout.write(data, 0, c);
                 fin.close();
                 fout.close();
-                logger.warning("created sample rules file '" + fname + "'");
+                logger.warning("created config file '" + fname + "'");
             }catch(Exception ex){
                 ex.printStackTrace();
             }
         }
         return rulesFile;
     }
-
 }
